import numpy as np
import matplotlib.pyplot as plt
from abc import abstractmethod
from sklearn.decomposition._base import _BasePCA
from scipy.stats import chi2, norm, median_abs_deviation


class RobustPCAEstimator(_BasePCA):
    def __init__(self, *, n_components: int | None = None):
        """Base class for robust PCA estimators

        Args:
            n_components (int | None, optional):
                Number of components to select. If None, it is set during fit to min (X.shape)

        """
        self.n_components = n_components

<<<<<<< HEAD
    @abstractmethod
    def fit(self, X: np.ndarray):
        """Fit the robust PCA model to the data
        Args:
            X (np.ndarray): Data to fit the model to
        """
        pass

    def transform(self, X: np.ndarray) -> np.ndarray:
=======
    def transform(self, X):
>>>>>>> 01d999cc
        """Apply dimensionality reduction to X.

        X is projected on the first principal components previously extracted
        from a training set.

        Parameters
        ----------
        X : {array-like, sparse matrix} of shape (n_samples, n_features)
            New data, where `n_samples` is the number of samples
            and `n_features` is the number of features.

        Returns
        -------
        X_new : array-like of shape (n_samples, n_components)
            Projection of X in the first principal components, where `n_samples`
            is the number of samples and `n_components` is the number of the components.
        """
        if self.location_ is not None:
<<<<<<< HEAD
            self.location_ = np.mean(X, axis=0)
        return (X - self.location_) @ self.components_
=======
            X = X - self.mean_
        X_transformed = X @ self.components_.T
        return X_transformed
>>>>>>> 01d999cc

    def project(self, X: np.ndarray) -> np.ndarray:
        """Project the data onto the subspace spanned by the principal components
        Args:
            X (np.ndarray): Data to project

        Returns:
            np.ndarray: Projected data
        """
<<<<<<< HEAD
        return self.transform(X) @ self.components_.T

    def plot_outlier_map(
        self, X: np.ndarray, figsize: tuple[int, int] = (10, 4), return_distances: bool = False
    ) -> None | tuple[np.ndarray, np.ndarray, float, float]:
        """Plot Orthogonal distances vs Score distances to identify different types of outliers

        Args:
            X (np.ndarray): Data  matrix (n x p)
            figsize (tuple[int, int], optional): Size of the plot. Defaults to (10, 4).
            return_distances (bool, optional):
                Whether to return the distances and cutoff values. Defaults to False.
        """

        orthogonal_distances = np.linalg.norm((X - self.location_) - self.project(X), axis=1)
        score_distances = np.sqrt(
            np.sum(np.square(self.transform(X)) / self.explained_variance_, axis=1)
        )
=======
        scores = self.transform(X)

        return scores @ self.components_

    def plot_outlier_map(self, X: np.ndarray, figsize: tuple[int, int] = (10, 4)):
        orthogonal_distances = np.linalg.norm(X - self.location_ - self.project(X), axis=1)
        score_distances = np.sqrt(np.sum(np.square(self.transform(X)) / self.eigen_values_, axis=1))
>>>>>>> 01d999cc
        _, ax = plt.subplots(1, 1, figsize=figsize)
        ax.scatter(score_distances, orthogonal_distances)
        ax.set_xlabel("Score distance")
        ax.set_ylabel("Orthogonal distance")
<<<<<<< HEAD
        score_cutoff = np.sqrt(float(chi2.ppf(0.975, self.n_components)))
        od_cutoff = get_od_cutoff(orthogonal_distances)
        ax.axvline(score_cutoff, color="r", linestyle="--")
        ax.axhline(od_cutoff, color="r", linestyle="--")
        if return_distances:
            return (score_distances, orthogonal_distances, score_cutoff, od_cutoff)


def get_od_cutoff(orthogonal_distances: np.ndarray) -> float:
    # TODO: replace median and mad by univariate MCD
    return float(
        np.median(orthogonal_distances ** (2 / 3))
        + (median_abs_deviation(orthogonal_distances ** (2 / 3), scale="normal") * norm.ppf(0.975))
    ) ** (3 / 2)
=======

        ax.axvline(chi2.ppf(0.975, self.n_components_), color="r", linestyle="--")
        ax.axhline(
            (
                np.median(orthogonal_distances)
                + (median_abs_deviation(orthogonal_distances) * norm.ppf(0.975))
            )
            ** (3 / 2),
            color="r",
            linestyle="--",
        )
>>>>>>> 01d999cc
<|MERGE_RESOLUTION|>--- conflicted
+++ resolved
@@ -16,7 +16,6 @@
         """
         self.n_components = n_components
 
-<<<<<<< HEAD
     @abstractmethod
     def fit(self, X: np.ndarray):
         """Fit the robust PCA model to the data
@@ -26,9 +25,6 @@
         pass
 
     def transform(self, X: np.ndarray) -> np.ndarray:
-=======
-    def transform(self, X):
->>>>>>> 01d999cc
         """Apply dimensionality reduction to X.
 
         X is projected on the first principal components previously extracted
@@ -46,15 +42,9 @@
             Projection of X in the first principal components, where `n_samples`
             is the number of samples and `n_components` is the number of the components.
         """
-        if self.location_ is not None:
-<<<<<<< HEAD
+        if self.location_ is None:
             self.location_ = np.mean(X, axis=0)
         return (X - self.location_) @ self.components_
-=======
-            X = X - self.mean_
-        X_transformed = X @ self.components_.T
-        return X_transformed
->>>>>>> 01d999cc
 
     def project(self, X: np.ndarray) -> np.ndarray:
         """Project the data onto the subspace spanned by the principal components
@@ -64,7 +54,6 @@
         Returns:
             np.ndarray: Projected data
         """
-<<<<<<< HEAD
         return self.transform(X) @ self.components_.T
 
     def plot_outlier_map(
@@ -83,20 +72,10 @@
         score_distances = np.sqrt(
             np.sum(np.square(self.transform(X)) / self.explained_variance_, axis=1)
         )
-=======
-        scores = self.transform(X)
-
-        return scores @ self.components_
-
-    def plot_outlier_map(self, X: np.ndarray, figsize: tuple[int, int] = (10, 4)):
-        orthogonal_distances = np.linalg.norm(X - self.location_ - self.project(X), axis=1)
-        score_distances = np.sqrt(np.sum(np.square(self.transform(X)) / self.eigen_values_, axis=1))
->>>>>>> 01d999cc
         _, ax = plt.subplots(1, 1, figsize=figsize)
         ax.scatter(score_distances, orthogonal_distances)
         ax.set_xlabel("Score distance")
         ax.set_ylabel("Orthogonal distance")
-<<<<<<< HEAD
         score_cutoff = np.sqrt(float(chi2.ppf(0.975, self.n_components)))
         od_cutoff = get_od_cutoff(orthogonal_distances)
         ax.axvline(score_cutoff, color="r", linestyle="--")
@@ -110,17 +89,4 @@
     return float(
         np.median(orthogonal_distances ** (2 / 3))
         + (median_abs_deviation(orthogonal_distances ** (2 / 3), scale="normal") * norm.ppf(0.975))
-    ) ** (3 / 2)
-=======
-
-        ax.axvline(chi2.ppf(0.975, self.n_components_), color="r", linestyle="--")
-        ax.axhline(
-            (
-                np.median(orthogonal_distances)
-                + (median_abs_deviation(orthogonal_distances) * norm.ppf(0.975))
-            )
-            ** (3 / 2),
-            color="r",
-            linestyle="--",
-        )
->>>>>>> 01d999cc
+    ) ** (3 / 2)