import numpy as np
from scipy.stats import median_abs_deviation, chi2

from robpy.utils.distance import mahalanobis_distance
from robpy.covariance.base import RobustCovarianceEstimator
from robpy.univariate import LocationOrScaleEstimator


class OGKEstimator(RobustCovarianceEstimator):
    def __init__(
        self,
        *,
        store_precision=True,
        assume_centered=False,
        location_estimator: LocationOrScaleEstimator = np.median,
        scale_estimator: LocationOrScaleEstimator = median_abs_deviation,
        n_iterations: int = 2,
        reweighting: bool = False,
        reweighting_beta: float = 0.9
    ):
        """Implementation of the Orthogonalized Gnanadesikan-Kettenring estimator for location
        dispersion proposed in
            Maronna, R. A., & Zamar, R. H. (2002).
            Robust Estimates of Location and Dispersion for High-Dimensional Datasets.
            Technometrics, 44(4), 307–317. http://www.jstor.org/stable/1271538

        Args:
            - store_precision: whether to store the precision matrix
            - assume_centered: whether the data is already centered
            - location_estimator: function to estimate the location of the data, should accept
                an array like input as first value and a named argument axis
            - scale_estimator: function to estimate the scale of the data, should accept
                an array like input as first value and a named argument axis
            - n_iterations: number of iteration for orthogonalization step
            - reweighting: whether to apply reweighting at the end
                (i.e. calculating regular location and covariance after filtering outliers based on
                Mahalanobis distance using OGK estimates)
            - reweighting_beta: quantile of chi2 distribution to use as cutoff for reweighting

        """
        super().__init__(store_precision=store_precision, assume_centered=assume_centered)
        self.location_estimator = location_estimator
        self.scale_estimator = scale_estimator
        self.n_iterations = n_iterations
        self.reweighting = reweighting
        self.reweighting_beta = reweighting_beta

    def calculate_covariance(self, X) -> np.ndarray:
        """Calculate location and covariance with the algorithm described in Maronna & Zamar (2002).
        Covariance is returned, location is overwritten.
        """
        p = X.shape[1]
        Z = np.copy(X)
        DE = []
        for _ in range(self.n_iterations):
            s = np.array(self.scale_estimator(Z, axis=0))
            D = np.diag(s)
            Dinv = np.diag(1.0 / s)
            Y = Z @ Dinv  # (n x p)
            U = np.ones(shape=(p, p))
            # Loop over pairs of variables, lower triangle suffises as U is symmetric
            for i in range(p):
                for j in range(i):
                    scale_sum = self.scale_estimator(Y[:, i] + Y[:, j])
                    scale_diff = self.scale_estimator(Y[:, i] - Y[:, j])
                    cor = (scale_sum**2 - scale_diff**2) / (scale_sum**2 + scale_diff**2)
                    U[i, j] = U[j, i] = cor
            _, E = np.linalg.eigh(U)  # (p x p)
            E = E[:, ::-1]
            Z = Y @ E  # (n x p)
            DE.append(D @ E)
        cov_X = np.diag(np.power(self.scale_estimator(Z, axis=0), 2))  # (p x p)
        mu_X = self.location_estimator(Z, axis=0)  # (p, )

        for mat in reversed(DE):
            mu_X = mat @ mu_X.reshape(-1, 1)
            cov_X = mat @ cov_X @ mat.T

        mu_X = mu_X.flatten()
        if self.reweighting:
            mahalanobis = mahalanobis_distance(X, location=mu_X, covariance=cov_X)
            cutoff = np.sqrt(chi2.ppf(self.reweighting_beta, p) / chi2.ppf(0.5, p)) * np.median(
                mahalanobis
            )  # mahalanobis is the sqrt distance, so we need to take the sqrt of the chi2 quantiles
            mask = mahalanobis < cutoff
            cov_X = np.cov(X[mask], rowvar=False)
<<<<<<< HEAD
            mu_X = np.mean(X[mask])
        self.location_ = mu_X.flatten()
=======
            mu_X = np.mean(X[mask], axis=0)
        self.location_ = mu_X
>>>>>>> f9747621
        return cov_X<|MERGE_RESOLUTION|>--- conflicted
+++ resolved
@@ -84,11 +84,7 @@
             )  # mahalanobis is the sqrt distance, so we need to take the sqrt of the chi2 quantiles
             mask = mahalanobis < cutoff
             cov_X = np.cov(X[mask], rowvar=False)
-<<<<<<< HEAD
-            mu_X = np.mean(X[mask])
+            mu_X = np.mean(X[mask], axis=0)
         self.location_ = mu_X.flatten()
-=======
-            mu_X = np.mean(X[mask], axis=0)
-        self.location_ = mu_X
->>>>>>> f9747621
+            
         return cov_X