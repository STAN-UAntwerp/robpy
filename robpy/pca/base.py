import numpy as np
import matplotlib.pyplot as plt
from abc import abstractmethod
from sklearn.decomposition._base import _BasePCA
from scipy.stats import chi2, norm
from robpy.univariate import UnivariateMCDEstimator


class RobustPCAEstimator(_BasePCA):
    def __init__(self, *, n_components: int | None = None):
        """Base class for robust PCA estimators

        Args:
            n_components (int | None, optional):
                Number of components to select. If None, it is set during fit to min (X.shape)

        """
        self.n_components = n_components

    @abstractmethod
    def fit(self, X: np.ndarray):
        """Fit the robust PCA model to the data
        Args:
            X (np.ndarray): Data to fit the model to
        """
        pass

    def transform(self, X: np.ndarray) -> np.ndarray:
        """Apply dimensionality reduction to X.

        X is projected on the first principal components previously extracted
        from a training set.

        Parameters
        ----------
        X : {array-like, sparse matrix} of shape (n_samples, n_features)
            New data, where `n_samples` is the number of samples
            and `n_features` is the number of features.

        Returns
        -------
        X_new : array-like of shape (n_samples, n_components)
            Projection of X in the first principal components, where `n_samples`
            is the number of samples and `n_components` is the number of the components.
        """
        if self.location_ is None:
            self.location_ = np.mean(X, axis=0)
        return (X - self.location_) @ self.components_

    def project(self, X: np.ndarray) -> np.ndarray:
        """Project the data onto the subspace spanned by the principal components
        Args:
            X (np.ndarray): Data to project

        Returns:
            np.ndarray: Projected data
        """
        return self.transform(X) @ self.components_.T

    def plot_outlier_map(
        self, X: np.ndarray, figsize: tuple[int, int] = (10, 4), return_distances: bool = False
    ) -> None | tuple[np.ndarray, np.ndarray, float, float]:
        """Plot Orthogonal distances vs Score distances to identify different types of outliers

        Args:
            X (np.ndarray): Data  matrix (n x p)
            figsize (tuple[int, int], optional): Size of the plot. Defaults to (10, 4).
            return_distances (bool, optional):
                Whether to return the distances and cutoff values. Defaults to False.
        """

        orthogonal_distances = np.linalg.norm((X - self.location_) - self.project(X), axis=1)
        score_distances = np.sqrt(
            np.sum(np.square(self.transform(X)) / self.explained_variance_, axis=1)
        )
        _, ax = plt.subplots(1, 1, figsize=figsize)
        ax.scatter(score_distances, orthogonal_distances)
        ax.set_xlabel("Score distance")
        ax.set_ylabel("Orthogonal distance")
        score_cutoff = np.sqrt(float(chi2.ppf(0.975, self.n_components)))
        od_cutoff = get_od_cutoff(orthogonal_distances)
        ax.axvline(score_cutoff, color="r", linestyle="--")
        ax.axhline(od_cutoff, color="r", linestyle="--")
        if return_distances:
            return (score_distances, orthogonal_distances, score_cutoff, od_cutoff)


def get_od_cutoff(orthogonal_distances: np.ndarray) -> float:
<<<<<<< HEAD
    # TODO: replace median and mad by univariate MCD
    return float(
        np.median(orthogonal_distances ** (2 / 3))
        + (median_abs_deviation(orthogonal_distances ** (2 / 3), scale="normal") * norm.ppf(0.975))
    ) ** (3 / 2)
=======
    mcd = UnivariateMCDEstimator().fit(orthogonal_distances ** (2 / 3))
    return float(mcd.location + mcd.scale * norm.ppf(0.975)) ** (3 / 2)
>>>>>>> d66f1340
<|MERGE_RESOLUTION|>--- conflicted
+++ resolved
@@ -86,13 +86,5 @@
 
 
 def get_od_cutoff(orthogonal_distances: np.ndarray) -> float:
-<<<<<<< HEAD
-    # TODO: replace median and mad by univariate MCD
-    return float(
-        np.median(orthogonal_distances ** (2 / 3))
-        + (median_abs_deviation(orthogonal_distances ** (2 / 3), scale="normal") * norm.ppf(0.975))
-    ) ** (3 / 2)
-=======
     mcd = UnivariateMCDEstimator().fit(orthogonal_distances ** (2 / 3))
-    return float(mcd.location + mcd.scale * norm.ppf(0.975)) ** (3 / 2)
->>>>>>> d66f1340
+    return float(mcd.location + mcd.scale * norm.ppf(0.975)) ** (3 / 2)